# Reth @ BSC

A BSC-compatible Reth client implementation. This project is **not** a fork of Reth, but rather an extension that leverages Reth's powerful `NodeBuilder` API to provide BSC compatibility.

## About

This project aims to bring Reth's high-performance Ethereum client capabilities to the BSC network. By utilizing Reth's modular architecture and NodeBuilder API, we're building a BSC-compatible client that maintains compatibility with Reth's ecosystem while adding BSC-specific features.

## Current Status

- Historical Sync ✅
- BSC Pectra Support ✅
- Live Sync ✅
- Run as validator ❌ (soon)

### Sync Status (as of September 1st, 2025)

- **BSC Mainnet**: Synced to the tip ✅ (12T disk required)
- **BSC Testnet**: Synced to the tip ✅ (780GB disk usage)

## Getting Started

<<<<<<< HEAD
Refer to the [Reth documentation](https://reth.rs/) for general guidance on running a node. Note that some BSC-specific configurations may be required.
=======
Refer to the [Reth documentation](https://reth.rs/) for general guidance on running a node and be sure to
add these 2 cli required to start reth-bsc:     
```bash
--chain bsc \
--db.max-size 7TB
```
>>>>>>> 5395dfb5

## Contributing

We welcome community contributions! Whether you're interested in helping with historical sync implementation, BSC Pectra support, or live sync functionality, your help is valuable. Please feel free to open issues or submit pull requests. You can reach out to me on [Telegram](https://t.me/loocapro).

## Disclaimer

This project is experimental and under active development. Use at your own risk.

## Credits

This project is inspired by and builds upon the work of:

- [BNB Chain Reth](https://github.com/bnb-chain/reth) - The original BSC implementation of Reth
- The Reth team, especially [@mattsse](https://github.com/mattsse) for their invaluable contributions to the Reth ecosystem

## Acknowledgements from BNBChain team

This project based on the excellent community versions as foundation, We extend our sincere appreciation to the teams below:
- [Reth-bsc](https://github.com/loocapro/reth-bsc) - The BSC Reth implementation from community
- [Reth](https://github.com/paradigmxyz/reth) - The reth project
- Especially thanks to:
  - [@loocapro](https://github.com/loocapro)
  - [@mattsse](https://github.com/mattsse)
  - [@klkvr](https://github.com/klkvr)
  - All contributors on reth and reth-bsc<|MERGE_RESOLUTION|>--- conflicted
+++ resolved
@@ -20,16 +20,12 @@
 
 ## Getting Started
 
-<<<<<<< HEAD
-Refer to the [Reth documentation](https://reth.rs/) for general guidance on running a node. Note that some BSC-specific configurations may be required.
-=======
 Refer to the [Reth documentation](https://reth.rs/) for general guidance on running a node and be sure to
 add these 2 cli required to start reth-bsc:     
 ```bash
 --chain bsc \
 --db.max-size 7TB
 ```
->>>>>>> 5395dfb5
 
 ## Contributing
 
